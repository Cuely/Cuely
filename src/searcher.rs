--- conflicted
+++ resolved
@@ -57,16 +57,12 @@
 impl Searcher {
     pub fn search(&self, query: &str) -> Result<SearchResult> {
         let raw_query = query.to_string();
-<<<<<<< HEAD
         let query = Query::parse(query, self.index.schema(), self.index.tokenizers())?;
-=======
-        let query = Query::parse(query, self.index.schema())?;
 
         if query.is_empty() {
             return Err(Error::EmptyQuery);
         }
 
->>>>>>> 3196c7b8
         let ranker = Ranker::new(query.clone());
         let webpages = self.index.search(&query, ranker.collector())?;
         let correction = self.index.spell_correction(&query.simple_terms());
