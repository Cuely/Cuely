<script lang="ts">
  import OpticSelector from '$lib/components/OpticSelector.svelte';
  import Searchbar from '$lib/components/Searchbar.svelte';
  import type { PageData } from './$types';
  import RegionSelect from '$lib/components/RegionSelect.svelte';
<<<<<<< HEAD
  import type { DisplayedWebpage } from '$lib/api';
  import { onMount } from 'svelte';
  import { searchQueryStore, useKeyboardShortcuts } from '$lib/stores';
  import { Keys, Keybind, searchCb } from '$lib/keybind';
  import { flip } from 'svelte/animate';
  import Result from './Result.svelte';
  import Sidebar from './Sidebar.svelte';
  import Widget from './Widget.svelte';
  import Discussions from './Discussions.svelte';
=======
  import { searchQueryStore } from '$lib/stores';
>>>>>>> 2258243b
  import { page } from '$app/stores';
  import { updateQueryId } from '$lib/improvements';
  import { browser } from '$app/environment';
  import Serp from './Serp.svelte';
  import { search } from '$lib/search';

  export let data: PageData;
  $: results = data.results;
  $: query = data.params.query;

  let prevPageSearchParams: URLSearchParams | null = null;
  let nextPageSearchParams: URLSearchParams | null = null;

<<<<<<< HEAD
  const keybind = new Keybind([
    { key: Keys.J, callback: searchCb.focusNextResult },
    { key: Keys.ARROW_DOWN, callback: searchCb.focusNextResult },
    { key: Keys.K, callback: searchCb.focusPrevResult },
    { key: Keys.ARROW_UP, callback: searchCb.focusPrevResult },
    { key: Keys.H, callback: searchCb.focusSearchBar },
    { key: Keys.FORWARD_SLASH, callback: searchCb.focusSearchBar },
    { key: Keys.V, callback: searchCb.openResultInNewTab },
    { key: Keys.SINGLE_QUOTE, callback: searchCb.openResultInNewTab },
    { key: Keys.T, callback: searchCb.scrollToTop },
    { key: Keys.D, callback: searchCb.domainSearch },
    { key: Keys.L, callback: searchCb.openResult },
    { key: Keys.O, callback: searchCb.openResult },
    { key: Keys.M, callback: searchCb.focusMainResult },
    { key: Keys.S, callback: searchCb.goToMisspellLink },
  ]);

  const onKeyDown = (event: KeyboardEvent) => {
    // Only call onKeyDown if the target is not an input element (ie. search bar)
    if (!((event.target as HTMLElement).nodeName === 'INPUT')) {
      keybind.onKeyDown(event, $useKeyboardShortcuts);
    }
  };

  onMount(() => {
    const listener = () => {
      modal = void 0;
    };
    document.addEventListener('click', listener);
    return () => document.removeEventListener('click', listener);
  });
=======
  $: {
    if (data.params.currentPage > 1) {
      const newParams = new URLSearchParams($page.url.searchParams);
      newParams.set('p', (data.params.currentPage - 1).toString());
      prevPageSearchParams = newParams;
    } else {
      prevPageSearchParams = null;
    }
>>>>>>> 2258243b

    if (results && results.type == 'websites' && results.hasMoreResults) {
      const newParams = new URLSearchParams($page.url.searchParams);
      newParams.set('p', (data.params.currentPage + 1).toString());
      nextPageSearchParams = newParams;
    } else {
      nextPageSearchParams = null;
    }
  }

  const clientSearch = async () => {
    if (!browser) return;

    const res = await search(data.params, { fetch: fetch });

    if (res.type == 'bang') {
      window.location.replace(res.redirectTo);
      return null;
    }

    results = res;

    return res;
  };

  // NOTE: save the search query to be used in the navbar
  $: searchQueryStore?.set($page.url.search);
  let paramsForRedirect = new URLSearchParams($page.url.search);
  let serverSearch = paramsForRedirect.get('ssr') === 'true';
  paramsForRedirect.set('ssr', 'true');
  let encodedQueryForRedirect = paramsForRedirect.toString();

  $: {
    if (browser && results && results.type == 'websites')
      updateQueryId({ query, webpages: results.webpages });
  }
</script>

<<<<<<< HEAD
<svelte:window on:keydown={onKeyDown} />

{#if modal}
  <Modal {query} {modal} />
=======
{#if !serverSearch}
  <noscript>
    <meta http-equiv="refresh" content="0;url=/search?{encodedQueryForRedirect}" />
    <div>
      You are being redirected to <a href="/search?{encodedQueryForRedirect}" class="underline"
        >a page that doesn't require javascript.</a
      >
    </div>
  </noscript>
>>>>>>> 2258243b
{/if}

<div
  class="m-0 grid w-full grid-rows-[auto_1fr] gap-y-5 px-5 pt-4 md:grid-cols-[minmax(50ch,48rem)_1fr] md:gap-x-12 md:pl-20 lg:pl-28"
  style="text-rendering:optimizeLegibility;font-smooth:always;-webkit-font-smoothing:antialiased;-moz-osx-font-smoothing:grayscale;"
>
  <div class="flex max-w-2xl flex-col space-y-1">
    <div class="w-full">
      <Searchbar {query} />
    </div>
<<<<<<< HEAD
    <div class="col-start-1 flex min-w-0 max-w-2xl flex-col space-y-5">
      {#if results.spellCorrection}
        <div>
          <div>
            Did you mean:{' '}
            <a
              id="misspell-link"
              class="font-medium"
              href="/search?q={encodeURIComponent(results.spellCorrection.raw)}"
              >{#each results.spellCorrection.highlighted as frag}
                {#if frag.kind == 'highlighted'}
                  <b><i>{frag.text}</i></b>
                {:else}
                  {frag.text}
                {/if}
              {/each}</a
=======
    <div class="mx-auto flex w-full justify-end sm:justify-between">
      <div class="hidden h-full flex-col space-x-2 text-xs text-neutral sm:flex">
        <p class="h-fit">
          {#if results && results.numHits != null}
            Found <span class="font-medium">{results.numHits.toLocaleString()}</span> results in
            <span class="font-medium">{((results.searchDurationMs ?? 0) / 1000).toFixed(2)}s</span>
          {:else if results}
            Search took <span class="font-medium"
              >{((results.searchDurationMs ?? 0) / 1000).toFixed(2)}s</span
>>>>>>> 2258243b
            >
          {/if}
        </p>
      </div>
      <div class="flex space-x-2">
        <div class="m-0 flex h-full flex-col justify-center p-0">
          <OpticSelector searchOnChange={true} selected={data.params.optic} />
        </div>
        <div class="select-region flex h-full flex-col justify-center">
          <RegionSelect searchOnChange={true} selected={data.params.selectedRegion} />
        </div>
      </div>
    </div>
  </div>
  {#if results}
    <Serp
      {results}
      {query}
      {prevPageSearchParams}
      {nextPageSearchParams}
      currentPage={data.params.currentPage}
    />
  {:else}
    {#await clientSearch() then results}
      {#if results}
        <Serp
          {results}
          {query}
          {prevPageSearchParams}
          {nextPageSearchParams}
          currentPage={data.params.currentPage}
        />
      {/if}
    {/await}
  {/if}
</div><|MERGE_RESOLUTION|>--- conflicted
+++ resolved
@@ -3,19 +3,7 @@
   import Searchbar from '$lib/components/Searchbar.svelte';
   import type { PageData } from './$types';
   import RegionSelect from '$lib/components/RegionSelect.svelte';
-<<<<<<< HEAD
-  import type { DisplayedWebpage } from '$lib/api';
-  import { onMount } from 'svelte';
   import { searchQueryStore, useKeyboardShortcuts } from '$lib/stores';
-  import { Keys, Keybind, searchCb } from '$lib/keybind';
-  import { flip } from 'svelte/animate';
-  import Result from './Result.svelte';
-  import Sidebar from './Sidebar.svelte';
-  import Widget from './Widget.svelte';
-  import Discussions from './Discussions.svelte';
-=======
-  import { searchQueryStore } from '$lib/stores';
->>>>>>> 2258243b
   import { page } from '$app/stores';
   import { updateQueryId } from '$lib/improvements';
   import { browser } from '$app/environment';
@@ -26,10 +14,6 @@
   $: results = data.results;
   $: query = data.params.query;
 
-  let prevPageSearchParams: URLSearchParams | null = null;
-  let nextPageSearchParams: URLSearchParams | null = null;
-
-<<<<<<< HEAD
   const keybind = new Keybind([
     { key: Keys.J, callback: searchCb.focusNextResult },
     { key: Keys.ARROW_DOWN, callback: searchCb.focusNextResult },
@@ -54,14 +38,9 @@
     }
   };
 
-  onMount(() => {
-    const listener = () => {
-      modal = void 0;
-    };
-    document.addEventListener('click', listener);
-    return () => document.removeEventListener('click', listener);
-  });
-=======
+  let prevPageSearchParams: URLSearchParams | null = null;
+  let nextPageSearchParams: URLSearchParams | null = null;
+
   $: {
     if (data.params.currentPage > 1) {
       const newParams = new URLSearchParams($page.url.searchParams);
@@ -70,7 +49,6 @@
     } else {
       prevPageSearchParams = null;
     }
->>>>>>> 2258243b
 
     if (results && results.type == 'websites' && results.hasMoreResults) {
       const newParams = new URLSearchParams($page.url.searchParams);
@@ -109,12 +87,6 @@
   }
 </script>
 
-<<<<<<< HEAD
-<svelte:window on:keydown={onKeyDown} />
-
-{#if modal}
-  <Modal {query} {modal} />
-=======
 {#if !serverSearch}
   <noscript>
     <meta http-equiv="refresh" content="0;url=/search?{encodedQueryForRedirect}" />
@@ -124,7 +96,6 @@
       >
     </div>
   </noscript>
->>>>>>> 2258243b
 {/if}
 
 <div
@@ -135,24 +106,6 @@
     <div class="w-full">
       <Searchbar {query} />
     </div>
-<<<<<<< HEAD
-    <div class="col-start-1 flex min-w-0 max-w-2xl flex-col space-y-5">
-      {#if results.spellCorrection}
-        <div>
-          <div>
-            Did you mean:{' '}
-            <a
-              id="misspell-link"
-              class="font-medium"
-              href="/search?q={encodeURIComponent(results.spellCorrection.raw)}"
-              >{#each results.spellCorrection.highlighted as frag}
-                {#if frag.kind == 'highlighted'}
-                  <b><i>{frag.text}</i></b>
-                {:else}
-                  {frag.text}
-                {/if}
-              {/each}</a
-=======
     <div class="mx-auto flex w-full justify-end sm:justify-between">
       <div class="hidden h-full flex-col space-x-2 text-xs text-neutral sm:flex">
         <p class="h-fit">
@@ -162,7 +115,6 @@
           {:else if results}
             Search took <span class="font-medium"
               >{((results.searchDurationMs ?? 0) / 1000).toFixed(2)}s</span
->>>>>>> 2258243b
             >
           {/if}
         </p>
