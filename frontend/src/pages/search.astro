---
import Layout from "../layouts/Layout.astro";
import Searchbar from "../components/Searchbar.astro";
import Navbar from "../components/Navbar.astro";
import Footer from "../components/Footer.astro";
import Entity from "../components/Entity.astro";
import { askama } from "../askama";
---

<Layout title="Cuely - {{ query }}">
  <main class="flex flex-col w-full">
    <div class="flex items-center h-24 border bg-neutral-50">
      <div class="ml-14 mr-14 w-12 h-12">
        <a href="/">
          <img src="/assets/images/logo.svg" class="w-full h-full" />
        </a>
      </div>
      <Searchbar query={askama`query`} />
      <Navbar />
    </div>

    <div class="flex">
      <div class="flex pl-40 flex-col">
        <div class="flex mt-1 pl-3 pt-2 max-w-3xl pr-24 w-full justify-between">
          <div
            class="flex flex-col h-full justify-center text-sm text-gray-600"
          >
            <p class="h-fit">
              Found {askama`num_matches`} results in {
                askama`search_duration_sec`
              } seconds
            </p>
          </div>
<<<<<<< HEAD
          <div class="flex h-full space-x-3">
            <div class="h-full flex flex-col justify-center p-0 m-0">
              <select
                form="searchbar-form"
                name="goggle"
                onchange="document.getElementById('searchbar-form').submit()"
                class="p-0 m-0 hover:cursor-pointer bg-transparent text-sm border-0 max-w-[100px]"
              >
                <option value="">Goggle</option>
                <AskamaFor elem="goggle" in="default_goggles">
                  <AskamaMatch expr="current_goggle_url">
                    <AskamaWhen pat="Some" with="(current_goggle_url)">
                      <AskamaIf expr="current_goggle_url == goggle.url">
                        <option selected value="{{ goggle.url }}"
                          >{askama`goggle.name`}
                        </option>
                        <AskamaElse>
                          <option value="{{ goggle.url }}"
                            >{askama`goggle.name`}
                          </option>
                        </AskamaElse>
                      </AskamaIf>
                    </AskamaWhen>

                    <AskamaWhen pat="None">
                      <option value="{{ goggle.url }}"
                        >{askama`goggle.name`}
                      </option>
                    </AskamaWhen>
                  </AskamaMatch>
                </AskamaFor>
              </select>
            </div>
            <div class="h-full flex flex-col justify-center p-0 m-0">
              <select
                form="searchbar-form"
                name="gl"
                onchange="document.getElementById('searchbar-form').submit()"
                class="p-0 m-0 hover:cursor-pointer bg-transparent text-sm border-0 max-w-[100px]"
              >
                <AskamaFor elem="region_selection" in="all_regions">
                  <AskamaMatch expr="region_selection">
                    <AskamaWhen pat="RegionSelection::Selected" with="(region)">
                      <option value="{{ region.gl() }}" selected>
                        {askama`region.name()`}
                      </option>
                    </AskamaWhen>
                    <AskamaWhen
                      pat="RegionSelection::Unselected"
                      with="(region)"
                    >
                      <option value="{{ region.gl() }}">
                        {askama`region.name()`}
                      </option>
                    </AskamaWhen>
                  </AskamaMatch>
                </AskamaFor>
              </select>
            </div>
=======
          <div
            class="select-region h-full flex flex-col justify-center p-0 m-0"
          >
            <select
              form="searchbar-form"
              name="gl"
              class="p-0 m-0 hover:cursor-pointer"
            >
              {
                askama.for_(
                  "region_selection in all_regions",
                  askama.match("region_selection", {
                    "RegionSelection::Selected(region)": (
                      <option value="{{ region.gl() }}" selected>
                        {askama`region.name()`}
                      </option>
                    ),
                    "RegionSelection::Unselected(region)": (
                      <option value="{{ region.gl() }}">
                        {askama`region.name()`}
                      </option>
                    ),
                  })
                )
              }
            </select>
>>>>>>> 4b2a34fe
          </div>
        </div>
        <div class="flex flex-col pt-4 pb-8">
          {
            askama.if_("let Some(correction) = spell_correction", () => (
              <div class="pl-3 pb-3">
                Did you mean:{" "}
                <a
                  class="title-link font-bold italic"
                  href="/search?q={{ correction|urlencode }}"
                >
                  {askama`correction`}
                </a>
              </div>
            ))
          }

          <div class="search-result flex flex-col space-y-3">
            {
              askama.for_("item in search_result", () => (
                <div class="flex w-full max-w-3xl p-3">
                  <div class="flex w-full flex-col">
                    <div class="mb-1 flex text-sm">
                      <div class="mr-2 flex items-center">
                        <img
                          src="/favicons/{{ item.domain|urlencode }}"
                          width="13px"
                        />
                      </div>
                      <div>
                        <a
                          class="text-gray-600 hover:no-underline"
                          href="{{ item.url }}"
                        >
                          {askama`item.pretty_url`}
                        </a>
                      </div>
                    </div>
                    <div class="mb-1 text-lg font-medium">
                      <a class="title-link" href="{{ item.url }}">
                        {askama`item.title`}
                      </a>
                    </div>
                    <div class="text-sm">
                      {askama.if_("let Some(val) = item.last_updated", () => (
                        <>
                          <span class="text-gray-500">{askama`val`}</span> —
                        </>
                      ))}
                      {askama`item.snippet`}
                    </div>
                  </div>
                  <div class="flex h-full items-center">
                    <div class="h-20 w-20 pl-2 pt-1 pb-1">
                      {askama.if_(
                        "let Some(val) = item.primary_image_uuid",
                        <a href="{{ item.url|urlencode }}">
                          <img
                            class="h-full w-full rounded-full object-cover"
                            src="/image/{{ val|urlencode }}"
                          />
                        </a>
                      )}
                    </div>
                  </div>
                </div>
              ))
            }
          </div>

          <div class="flex w-full justify-center items-center pr-24 mt-5">
            {
              askama.if_(
                "current_page == 1",
                <div class="prev-page gray-arrow" />,
                askama.if_(
                  "let Some(url) = prev_page_url",
                  <a href="{{ url }}">
                    <div class="prev-page cuely-color-arrow" />
                  </a>,
                  <div class="prev-page gray-arrow" />
                )
              )
            }
            <div class="mr-2 ml-2">
              Page {askama`current_page`}
            </div>
            <a href="{{ next_page_url }}">
              <div class="next-page cuely-color-arrow"></div>
            </a>
          </div>
        </div>
      </div>

      {askama.if_("let Some(entity) = entity", <Entity entity="entity" />)}
    </div>
  </main>

  <Footer />
</Layout>

<style>
  .prev-page {
    width: 16px;
    height: 16px;
    -webkit-mask: url(/assets/images/arrow.svg) no-repeat center;
    mask: url(/assets/images/arrow.svg) no-repeat center;
    mask-size: contain;
    transform: rotate(180deg);
  }

  .next-page {
    width: 16px;
    height: 16px;
    -webkit-mask: url(/assets/images/arrow.svg) no-repeat center;
    mask: url(/assets/images/arrow.svg) no-repeat center;
    mask-size: contain;
  }

  .gray-arrow {
    background-color: gray;
  }

  .cuely-color-arrow {
    background-color: #0b7bff;
  }

  .title-link {
    color: #1a0dab;
  }

  .title-link:visited {
    color: #609;
  }

  .search-result {
    text-rendering: optimizeLegibility;
    font-smooth: grayscale;
    -moz-osx-font-smoothing: grayscale;
  }
</style><|MERGE_RESOLUTION|>--- conflicted
+++ resolved
@@ -31,8 +31,7 @@
               } seconds
             </p>
           </div>
-<<<<<<< HEAD
-          <div class="flex h-full space-x-3">
+          <div class="flex">
             <div class="h-full flex flex-col justify-center p-0 m-0">
               <select
                 form="searchbar-form"
@@ -41,84 +40,61 @@
                 class="p-0 m-0 hover:cursor-pointer bg-transparent text-sm border-0 max-w-[100px]"
               >
                 <option value="">Goggle</option>
-                <AskamaFor elem="goggle" in="default_goggles">
-                  <AskamaMatch expr="current_goggle_url">
-                    <AskamaWhen pat="Some" with="(current_goggle_url)">
-                      <AskamaIf expr="current_goggle_url == goggle.url">
-                        <option selected value="{{ goggle.url }}"
-                          >{askama`goggle.name`}
+                {
+                  askama.for_(
+                    "goggle in default_goggles",
+                    askama.match("current_goggle_url", {
+                      "Some(current_goggle)": askama.if_(
+                        "current_goggle == goggle.url",
+                        () => (
+                          <option selected value="{{ goggle.url }}">
+                            {askama`goggle.name`}
+                          </option>
+                        ),
+                        () => (
+                          <option value="{{ goggle.url }}">
+                            {askama`goggle.name`}
+                          </option>
+                        )
+                      ),
+                      None: (
+                        <option value="{{ goggle.url }}">
+                          {askama`goggle.name`}
                         </option>
-                        <AskamaElse>
-                          <option value="{{ goggle.url }}"
-                            >{askama`goggle.name`}
-                          </option>
-                        </AskamaElse>
-                      </AskamaIf>
-                    </AskamaWhen>
-
-                    <AskamaWhen pat="None">
-                      <option value="{{ goggle.url }}"
-                        >{askama`goggle.name`}
-                      </option>
-                    </AskamaWhen>
-                  </AskamaMatch>
-                </AskamaFor>
+                      ),
+                    })
+                  )
+                }
               </select>
             </div>
-            <div class="h-full flex flex-col justify-center p-0 m-0">
+            <div
+              class="select-region h-full flex flex-col justify-center p-0 m-0"
+            >
               <select
                 form="searchbar-form"
                 name="gl"
                 onchange="document.getElementById('searchbar-form').submit()"
                 class="p-0 m-0 hover:cursor-pointer bg-transparent text-sm border-0 max-w-[100px]"
               >
-                <AskamaFor elem="region_selection" in="all_regions">
-                  <AskamaMatch expr="region_selection">
-                    <AskamaWhen pat="RegionSelection::Selected" with="(region)">
-                      <option value="{{ region.gl() }}" selected>
-                        {askama`region.name()`}
-                      </option>
-                    </AskamaWhen>
-                    <AskamaWhen
-                      pat="RegionSelection::Unselected"
-                      with="(region)"
-                    >
-                      <option value="{{ region.gl() }}">
-                        {askama`region.name()`}
-                      </option>
-                    </AskamaWhen>
-                  </AskamaMatch>
-                </AskamaFor>
+                {
+                  askama.for_(
+                    "region_selection in all_regions",
+                    askama.match("region_selection", {
+                      "RegionSelection::Selected(region)": (
+                        <option value="{{ region.gl() }}" selected>
+                          {askama`region.name()`}
+                        </option>
+                      ),
+                      "RegionSelection::Unselected(region)": (
+                        <option value="{{ region.gl() }}">
+                          {askama`region.name()`}
+                        </option>
+                      ),
+                    })
+                  )
+                }
               </select>
             </div>
-=======
-          <div
-            class="select-region h-full flex flex-col justify-center p-0 m-0"
-          >
-            <select
-              form="searchbar-form"
-              name="gl"
-              class="p-0 m-0 hover:cursor-pointer"
-            >
-              {
-                askama.for_(
-                  "region_selection in all_regions",
-                  askama.match("region_selection", {
-                    "RegionSelection::Selected(region)": (
-                      <option value="{{ region.gl() }}" selected>
-                        {askama`region.name()`}
-                      </option>
-                    ),
-                    "RegionSelection::Unselected(region)": (
-                      <option value="{{ region.gl() }}">
-                        {askama`region.name()`}
-                      </option>
-                    ),
-                  })
-                )
-              }
-            </select>
->>>>>>> 4b2a34fe
           </div>
         </div>
         <div class="flex flex-col pt-4 pb-8">
