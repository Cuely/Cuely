--- conflicted
+++ resolved
@@ -8,15 +8,9 @@
 
 <div class="flex grow justify-center pt-10">
   <div class="max-w-md flex flex-col items-center">
-<<<<<<< HEAD
-    <AskamaMatch expr="entity.image">
-      <AskamaWhen pat="Some(image)">
-        <div class="w-lg mb-5">
-=======
     {
       askama.if_("let Some(image) = entity.image", () => (
-        <div class="w-lg mb-3">
->>>>>>> 4b2a34fe
+        <div class="w-lg mb-5">
           <a href="https://en.wikipedia.org/wiki/{{ entity.title|urlencode }}">
             <img
               class="h-full w-full rounded-full"
@@ -24,16 +18,9 @@
             />
           </a>
         </div>
-<<<<<<< HEAD
-      </AskamaWhen>
-      <AskamaWhen pat="None" />
-    </AskamaMatch>
-    <div class="text-xl mb-2">
-=======
       ))
     }
-    <div class="text-xl mb-1">
->>>>>>> 4b2a34fe
+    <div class="text-xl mb-2">
       <a href="https://en.wikipedia.org/wiki/{{ entity.title }}"
         >{askama`entity.title`}
       </a>
@@ -51,7 +38,7 @@
     {
       askama.if_("!entity.info.is_empty()", () => (
         <div class="mt-5 flex w-full flex-col px-4 text-sm">
-          <div class="border-spacing-x-4 border-spacing-y-1.5 grid border-separate grid-cols-[auto_1fr] gap-x-4">
+          <div class="grid border-separate border-spacing-x-4 border-spacing-y-1.5 grid-cols-[auto_1fr] gap-x-4">
             {askama.for_("(key, value) in entity.info", () => (
               <>
                 <div class="text-gray-400">{askama`key`}</div>
