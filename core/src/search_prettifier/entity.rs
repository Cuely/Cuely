// Stract is an open source web search engine.
// Copyright (C) 2023 Stract ApS
//
// This program is free software: you can redistribute it and/or modify
// it under the terms of the GNU Affero General Public License as
// published by the Free Software Foundation, either version 3 of the
// License, or (at your option) any later version.
//
// This program is distributed in the hope that it will be useful,
// but WITHOUT ANY WARRANTY; without even the implied warranty of
// MERCHANTABILITY or FITNESS FOR A PARTICULAR PURPOSE.  See the
// GNU Affero General Public License for more details.
//
// You should have received a copy of the GNU Affero General Public License
// along with this program.  If not, see <https://www.gnu.org/licenses/>.

use std::collections::BTreeMap;

use chrono::NaiveDate;
use serde::{Deserialize, Serialize};
use utoipa::ToSchema;

use crate::{
    entity_index::{entity::Span, EntityMatch},
    searcher::LocalSearcher,
};

#[derive(Debug, Serialize, Deserialize, Clone, ToSchema)]
#[serde(rename_all = "camelCase")]
pub struct DisplayedEntity {
    pub title: String,
    pub small_abstract: String,
    pub image_base64: Option<String>,
    pub related_entities: Vec<DisplayedEntity>,
    pub info: Vec<(String, String)>,
    pub match_score: f32,
}

fn prepare_info(info: BTreeMap<String, Span>, searcher: &LocalSearcher) -> Vec<(String, String)> {
    let mut info: Vec<_> = info.into_iter().collect();

    info.sort_by(|(a, _), (b, _)| {
        searcher
            .attribute_occurrence(b)
            .unwrap_or(0)
            .cmp(&searcher.attribute_occurrence(a).unwrap_or(0))
    });

    info.into_iter()
        .map(|(key, value)| {
            let mut value = entity_link_to_html(value, 150).replace('*', "•");

<<<<<<< HEAD
            if value.starts_with('•') || value.starts_with("\n•") {
                if let Some(first_bullet) = value.find('•') {
                    value = value[first_bullet + '•'.len_utf8()..].to_string();
                }
=======
            if let Some((_, rest)) = value.split_once('•') {
                value = rest.to_string();
>>>>>>> 68ba1330
            }

            let value = maybe_prettify_entity_date(value);

            (key.replace('_', " "), value)
        })
        .filter(|(key, _)| {
            !matches!(
                key.as_str(),
                "caption"
                    | "image size"
                    | "label"
                    | "landscape"
                    | "signature"
                    | "name"
                    | "website"
                    | "logo"
                    | "image caption"
                    | "alt"
            )
        })
        .take(5)
        .collect()
}

impl DisplayedEntity {
    pub fn from(m: EntityMatch, searcher: &LocalSearcher) -> Self {
        let entity_abstract = Span {
            text: m.entity.entity_abstract,
            links: m.entity.links,
        };

        let small_abstract = entity_link_to_html(entity_abstract, 300);

        let image_base64 = m
            .entity
            .image
            .and_then(|image| searcher.entity_image(image))
            .map(|image| base64::encode(image.as_raw_bytes()));

        Self {
            title: m.entity.title,
            small_abstract,
            image_base64,
            related_entities: m
                .entity
                .related_entities
                .into_iter()
                .map(|m| DisplayedEntity::from(m, searcher))
                .collect(),
            info: prepare_info(m.entity.info, searcher),
            match_score: m.score,
        }
    }
}

fn maybe_prettify_entity_date(value: String) -> String {
    if let Ok(date) = NaiveDate::parse_from_str(value.trim(), "%Y %-m %-d") {
        return format!("{}", date.format("%d/%m/%Y"));
    }

    if value.split_whitespace().count() == 6 {
        let first_date = NaiveDate::parse_from_str(
            itertools::intersperse(value.split_whitespace().take(3), " ")
                .collect::<String>()
                .as_str(),
            "%Y %-m %-d",
        );
        let second_date = NaiveDate::parse_from_str(
            itertools::intersperse(value.split_whitespace().skip(3), " ")
                .collect::<String>()
                .as_str(),
            "%Y %-m %-d",
        );

        if let (Ok(first_date), Ok(second_date)) = (first_date, second_date) {
            // the dates are reversed from the parser, so we need to return second_date before first_date
            return format!("{}", second_date.format("%d/%m/%Y"))
                + " - "
                + format!("{}", first_date.format("%d/%m/%Y")).as_str();
        }
    }

    value
}

fn entity_link_to_html(span: Span, trunace_to: usize) -> String {
    let mut s = span.text;

    let truncated = s.len() > trunace_to;
    if truncated {
        s = s.chars().take(trunace_to).collect();
    }

    let chars = s.chars();
    let num_chars = chars.clone().count();

    let mut res = String::new();

    let mut last_link_end = 0;
    for link in span.links {
        if link.start > num_chars {
            break;
        }

        res += chars
            .clone()
            .skip(last_link_end)
            .take(link.start - last_link_end)
            .collect::<String>()
            .as_str();

        let link_text: String = chars
            .clone()
            .skip(link.start)
            .take(link.end - link.start)
            .collect();

        res += format!(
            "<a class=\"hover:underline\" href=\"https://en.wikipedia.org/wiki/{}\">",
            link.target.replace(' ', "_")
        )
        .as_str();

        res += link_text.as_str();

        res += "</a>";

        last_link_end = link.end;
    }

    res += chars
        .clone()
        .skip(last_link_end)
        .collect::<String>()
        .as_str();

    if truncated {
        res += "...";
    }

    res
}

#[cfg(test)]
mod tests {
    use crate::entity_index::entity::Link;

    use super::*;

    #[test]
    fn simple_link_to_html() {
        assert_eq!(
            entity_link_to_html(
                Span {
                    text: "some text with a link".to_string(),
                    links: vec![Link {
                        start: 5,
                        end: 9,
                        target: "text article".to_string()
                    }]
                },
                10000
            ),
            "some <a class=\"hover:underline\" href=\"https://en.wikipedia.org/wiki/text_article\">text</a> with a link"
                .to_string()
        );
    }

    #[test]
    fn truncated_link_to_html() {
        assert_eq!(
            entity_link_to_html(
                Span {
                    text: "some text".to_string(),
                    links: vec![Link {
                        start: 5,
                        end: 9,
                        target: "text article".to_string()
                    }]
                },
                7
            ),
            "some <a class=\"hover:underline\" href=\"https://en.wikipedia.org/wiki/text_article\">te</a>...".to_string()
        );
    }

    #[test]
    fn einstein_date() {
        assert_eq!(
            maybe_prettify_entity_date("1879 3 14 ".to_string()),
            "14/03/1879".to_string()
        );
    }

    #[test]
    fn entity_date_span_prettify() {
        assert_eq!(
            maybe_prettify_entity_date(" 1999 5 27 1879 3 14  ".to_string()),
            "14/03/1879 - 27/05/1999".to_string()
        );
    }
}<|MERGE_RESOLUTION|>--- conflicted
+++ resolved
@@ -50,15 +50,8 @@
         .map(|(key, value)| {
             let mut value = entity_link_to_html(value, 150).replace('*', "•");
 
-<<<<<<< HEAD
-            if value.starts_with('•') || value.starts_with("\n•") {
-                if let Some(first_bullet) = value.find('•') {
-                    value = value[first_bullet + '•'.len_utf8()..].to_string();
-                }
-=======
             if let Some((_, rest)) = value.split_once('•') {
                 value = rest.to_string();
->>>>>>> 68ba1330
             }
 
             let value = maybe_prettify_entity_date(value);
