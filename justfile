@dev *ARGS:
    cd frontend && npm install
    ./scripts/run_dev.py {{ARGS}}

export RUST_LOG := env_var_or_default("RUST_LOG", "stract=debug")

export STRACT_CARGO_ARGS := env_var_or_default("STRACT_CARGO_ARGS", "")

@dev-api:
    cargo watch -i frontend -i tools -i crates/client-wasm -x "run $STRACT_CARGO_ARGS -- api configs/api.toml"
@dev-search-server:
    cargo watch -i frontend -i tools -i crates/client-wasm -x "run $STRACT_CARGO_ARGS -- search-server configs/search_server.toml"
@dev-entity-search-server:
    cargo watch -i frontend -i tools -i crates/client-wasm -x "run $STRACT_CARGO_ARGS -- entity-search-server configs/entity_search_server.toml"
@dev-webgraph:
<<<<<<< HEAD
    cargo watch -i frontend -i tools -i crates/client-wasm -x "run $STRACT_CARGO_ARGS -- webgraph server configs/webgraph/host_server.toml" && cargo watch -i frontend -x "run $STRACT_CARGO_ARGS -- webgraph server configs/webgraph/page_server.toml"
@dev-llm:
    ./.venv/bin/python3 -m llama_cpp.server --model data/mistral-7b-instruct-v0.2.Q4_K_M.gguf --port 4000
=======
    cargo watch -i frontend -i crates/client-wasm -x "run $STRACT_CARGO_ARGS -- webgraph server configs/webgraph/host_server.toml" && cargo watch -i frontend -x "run $STRACT_CARGO_ARGS -- webgraph server configs/webgraph/page_server.toml"
>>>>>>> 26b1f08b
@dev-frontend:
    cd frontend && npm run dev

@openapi:
    cd frontend && npm run openapi

@setup *ARGS:
    cd crates/client-wasm && wasm-pack build --target web
    just setup_python_env

@prepare_models:
    just setup_python_env
    ./scripts/export_crossencoder
    ./scripts/export_dual_encoder

@configure *ARGS:
    just setup {{ARGS}}
    just prepare_models
    RUST_LOG="none,stract=info" cargo run --release --all-features -- configure {{ARGS}}

@setup_python_env:
    python3 -m venv .venv || true
    .venv/bin/pip install --upgrade -r scripts/requirements.txt<|MERGE_RESOLUTION|>--- conflicted
+++ resolved
@@ -13,13 +13,7 @@
 @dev-entity-search-server:
     cargo watch -i frontend -i tools -i crates/client-wasm -x "run $STRACT_CARGO_ARGS -- entity-search-server configs/entity_search_server.toml"
 @dev-webgraph:
-<<<<<<< HEAD
     cargo watch -i frontend -i tools -i crates/client-wasm -x "run $STRACT_CARGO_ARGS -- webgraph server configs/webgraph/host_server.toml" && cargo watch -i frontend -x "run $STRACT_CARGO_ARGS -- webgraph server configs/webgraph/page_server.toml"
-@dev-llm:
-    ./.venv/bin/python3 -m llama_cpp.server --model data/mistral-7b-instruct-v0.2.Q4_K_M.gguf --port 4000
-=======
-    cargo watch -i frontend -i crates/client-wasm -x "run $STRACT_CARGO_ARGS -- webgraph server configs/webgraph/host_server.toml" && cargo watch -i frontend -x "run $STRACT_CARGO_ARGS -- webgraph server configs/webgraph/page_server.toml"
->>>>>>> 26b1f08b
 @dev-frontend:
     cd frontend && npm run dev
 
